package cmd

import (
	"fmt"
	"os"
	"os/exec"
	"strings"

	"github.com/spf13/cobra"
	"go.opentelemetry.io/otel"
	"go.opentelemetry.io/otel/attribute"
	"go.opentelemetry.io/otel/codes"
	"go.opentelemetry.io/otel/trace"
)

// execCmd represents the span command
var execCmd = &cobra.Command{
	Use:   "exec",
	Short: "execute the command provided",
	Long: `execute the command provided after the subcommand inside a span, measuring
and reporting how long it took to run. The wrapping span's w3c traceparent is automatically
passed to the child process's environment as TRACEPARENT.

Examples:

otel-cli exec -n my-cool-thing -s interesting-step curl https://cool-service/api/v1/endpoint

otel-cli exec -s "outer span" 'otel-cli exec -s "inner span" sleep 1'

WARNING: this does not clean or validate the command at all before passing it
to sh -c and should not be passed any untrusted input`,
	Run:  doExec,
	Args: cobra.MinimumNArgs(1),
}

func init() {
	rootCmd.AddCommand(execCmd)
	addCommonParams(execCmd)
	addSpanParams(execCmd)
	addAttrParams(execCmd)
	addClientParams(execCmd)
}

func doExec(cmd *cobra.Command, args []string) {
	ctx, shutdown := initTracer()
	defer shutdown()
<<<<<<< HEAD

	ctx = loadTraceparent(ctx, traceparentCarrierFile)
=======
	ctx = loadTraceparent(ctx, config.TraceparentCarrierFile)
>>>>>>> 3c5849cd
	tracer := otel.Tracer("otel-cli/exec")

	// joining the string here is kinda gross... but should be fine
	// there might be a better way in Cobra, maybe require passing it after a '--'?
	commandString := strings.Join(args, " ")

	kindOption := trace.WithSpanKind(otelSpanKind(config.Kind))
	ctx, span := tracer.Start(ctx, config.SpanName, kindOption)
	span.SetAttributes(cliAttrsToOtel(config.Attributes)...) // applies CLI attributes to the span

	// put the command in the attributes
	span.SetAttributes(attribute.KeyValue{
		Key:   attribute.Key("command"),
		Value: attribute.StringValue(commandString),
	})

	// should this also work on Windows? for now, assume not
	child := exec.Command("/bin/sh", "-c", commandString)
	// attach all stdio to the parent's handles
	child.Stdin = os.Stdin
	child.Stdout = os.Stdout
	child.Stderr = os.Stderr

	// pass the existing env but add the latest TRACEPARENT carrier so e.g.
	// otel-cli exec 'otel-cli exec sleep 1' will relate the spans automatically
	child.Env = []string{}

	// grab everything BUT the TRACEPARENT envvar
	for _, env := range os.Environ() {
		if !strings.HasPrefix(env, "TRACEPARENT=") {
			child.Env = append(child.Env, env)
		}
	}

	if !config.TraceparentIgnoreEnv {
		child.Env = append(child.Env, fmt.Sprintf("TRACEPARENT=%s", getTraceparent(ctx)))
	}

	if err := child.Run(); err != nil {
		span.SetStatus(codes.Error, fmt.Sprintf("command failed: %s", err))
		span.AddEvent("command failed")
	} else {
		span.SetStatus(codes.Ok, "success")
	}

	span.End()

	// set the global exit code so main() can grab it and os.Exit() properly
	diagnostics.ExecExitCode = child.ProcessState.ExitCode()

	propagateOtelCliSpan(ctx, span, os.Stdout)
}<|MERGE_RESOLUTION|>--- conflicted
+++ resolved
@@ -44,12 +44,8 @@
 func doExec(cmd *cobra.Command, args []string) {
 	ctx, shutdown := initTracer()
 	defer shutdown()
-<<<<<<< HEAD
 
-	ctx = loadTraceparent(ctx, traceparentCarrierFile)
-=======
 	ctx = loadTraceparent(ctx, config.TraceparentCarrierFile)
->>>>>>> 3c5849cd
 	tracer := otel.Tracer("otel-cli/exec")
 
 	// joining the string here is kinda gross... but should be fine
