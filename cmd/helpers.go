package cmd

import (
	"context"
	"fmt"
	"io"
	"log"
	"regexp"
	"strconv"
	"strings"
	"time"

	"go.opentelemetry.io/otel/attribute"
	"go.opentelemetry.io/otel/trace"
)

var detectBrokenRFC3339PrefixRe *regexp.Regexp

func init() {
	detectBrokenRFC3339PrefixRe = regexp.MustCompile(`^\d{4}-\d{2}-\d{2} `)
}

// cliAttrsToOtel takes a map of string:string, such as that from --attrs
// and returns them in an []attribute.KeyValue.
func cliAttrsToOtel(attributes map[string]string) []attribute.KeyValue {
	otAttrs := []attribute.KeyValue{}
	for k, v := range attributes {

		// try to parse as numbers, and fall through to string
		var av attribute.Value
		if i, err := strconv.ParseInt(v, 0, 64); err == nil {
			av = attribute.Int64Value(i)
		} else if f, err := strconv.ParseFloat(v, 64); err == nil {
			av = attribute.Float64Value(f)
		} else if b, err := strconv.ParseBool(v); err == nil {
			av = attribute.BoolValue(b)
		} else {
			av = attribute.StringValue(v)
		}

		akv := attribute.KeyValue{
			Key:   attribute.Key(k),
			Value: av,
		}

		otAttrs = append(otAttrs, akv)
	}

	return otAttrs
}

// parseTime tries to parse Unix epoch, then RFC3339, both with/without nanoseconds
func parseTime(ts, which string) time.Time {
	var uterr, utnerr, utnnerr, rerr, rnerr error

	if ts == "now" {
		return time.Now()
	}

	// Unix epoch time
	if i, uterr := strconv.ParseInt(ts, 10, 64); uterr == nil {
		return time.Unix(i, 0)
	}

	// date --rfc-3339 returns an invalid format for Go because it has a
	// space instead of 'T' between date and time
	if detectBrokenRFC3339PrefixRe.MatchString(ts) {
		ts = strings.Replace(ts, " ", "T", 1)
	}

	// Unix epoch time with nanoseconds
	if epochNanoTimeRE.MatchString(ts) {
		parts := strings.Split(ts, ".")
		if len(parts) == 2 {
			secs, utnerr := strconv.ParseInt(parts[0], 10, 64)
			nsecs, utnnerr := strconv.ParseInt(parts[1], 10, 64)
			if utnerr == nil && utnnerr == nil && secs > 0 {
				return time.Unix(secs, nsecs)
			}
		}
	}

	// try RFC3339 then again with nanos
	t, rerr := time.Parse(time.RFC3339, ts)
	if rerr != nil {
		t, rnerr := time.Parse(time.RFC3339Nano, ts)
		if rnerr == nil {
			return t
		}
	} else {
		return t
	}

	// none of the formats worked, print whatever errors are remaining
	if uterr != nil {
		log.Fatalf("Could not parse span %s time %q as Unix Epoch: %s", which, ts, uterr)
	}
	if utnerr != nil || utnnerr != nil {
		log.Fatalf("Could not parse span %s time %q as Unix Epoch.Nano: %s | %s", which, ts, utnerr, utnnerr)
	}
	if rerr != nil {
		log.Fatalf("Could not parse span %s time %q as RFC3339: %s", which, ts, rerr)
	}
	if rnerr != nil {
		log.Fatalf("Could not parse span %s time %q as RFC3339Nano: %s", which, ts, rnerr)
	}

	log.Fatalf("Could not parse span %s time %q as any supported format", which, ts)
	return time.Now() // never happens, just here to make compiler happy
}

// otelSpanKind takes a supported string span kind and returns the otel
// constant for it. Returns default of KindUnspecified on no match.
// TODO: figure out the best way to report invalid values
func otelSpanKind(kind string) trace.SpanKind {
	switch kind {
	case "client":
		return trace.SpanKindClient
	case "server":
		return trace.SpanKindServer
	case "producer":
		return trace.SpanKindProducer
	case "consumer":
		return trace.SpanKindConsumer
	case "internal":
		return trace.SpanKindInternal
	default:
		return trace.SpanKindUnspecified
	}
}

// GetExitCode() returns the exitCode value which is mainly used in exec.go
// so that the exit code of otel-cli matches the child program's exit code.
func GetExitCode() int {
	return exitCode
}

// propagateOtelCliSpan saves the traceparent to file if necessary, then prints
// span info to the console according to command-line args.
func propagateOtelCliSpan(ctx context.Context, span trace.Span, target io.Writer) {
	saveTraceparentToFile(ctx, config.TraceparentCarrierFile)

	tpout := getTraceparent(ctx)
	tid := span.SpanContext().TraceID().String()
	sid := span.SpanContext().SpanID().String()

	printSpanData(target, tid, sid, tpout)
}

// printSpanData takes the provided strings and prints them in a consitent format,
// depending on which command line arguments were set.
func printSpanData(target io.Writer, traceId, spanId, tp string) {
	// --tp-print / --tp-export
	if !config.TraceparentPrint && !config.TraceparentPrintExport {
		return
	}

	// --tp-export will print "export TRACEPARENT" so it's
	// one less step to print to a file & source, or eval
	var exported string
	if config.TraceparentPrintExport {
		exported = "export "
	}

	fmt.Fprintf(target, "# trace id: %s\n#  span id: %s\n%sTRACEPARENT=%s\n", traceId, spanId, exported, tp)
}

// parseCliTimeout parses the cliTimeout global string value to a time.Duration.
// When no duration letter is provided (e.g. ms, s, m, h), seconds are assumed.
// It logs an error and returns time.Duration(0) if the string is empty or unparseable.
func parseCliTimeout() time.Duration {
	if config.Timeout == "" {
		return time.Duration(0)
	}

<<<<<<< HEAD
	var derr error // declare early so it can be printed if both fail
	var d time.Duration
	if d, derr = time.ParseDuration(cliTimeout); derr == nil {
=======
	if d, err := time.ParseDuration(config.Timeout); err == nil {
>>>>>>> a744ece3
		return d
	} else if secs, serr := strconv.ParseInt(cliTimeout, 10, 0); serr == nil {
		return time.Second * time.Duration(secs)
	} else {
<<<<<<< HEAD
		log.Printf("unable to parse --timeout %q: %s", cliTimeout, derr)
=======
		log.Printf("unable to parse --timeout %q: %s", config.Timeout, err)
>>>>>>> a744ece3
		return time.Duration(0)
	}
}<|MERGE_RESOLUTION|>--- conflicted
+++ resolved
@@ -173,22 +173,12 @@
 		return time.Duration(0)
 	}
 
-<<<<<<< HEAD
-	var derr error // declare early so it can be printed if both fail
-	var d time.Duration
-	if d, derr = time.ParseDuration(cliTimeout); derr == nil {
-=======
 	if d, err := time.ParseDuration(config.Timeout); err == nil {
->>>>>>> a744ece3
 		return d
-	} else if secs, serr := strconv.ParseInt(cliTimeout, 10, 0); serr == nil {
+	} else if secs, serr := strconv.ParseInt(config.Timeout, 10, 0); serr == nil {
 		return time.Second * time.Duration(secs)
 	} else {
-<<<<<<< HEAD
-		log.Printf("unable to parse --timeout %q: %s", cliTimeout, derr)
-=======
 		log.Printf("unable to parse --timeout %q: %s", config.Timeout, err)
->>>>>>> a744ece3
 		return time.Duration(0)
 	}
 }