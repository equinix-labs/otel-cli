--- conflicted
+++ resolved
@@ -156,13 +156,9 @@
 		t.Errorf("saveTraceparentToFile wrote %d bytes to the tempfile, expected %d", len(data), len(testTp))
 	}
 
-<<<<<<< HEAD
-	if string(data) != testTp {
-=======
 	// otel is non-recording in tests so the comments in the output will be zeroed
 	// while the traceparent should come through just fine at the end of file
 	if !strings.HasSuffix(strings.TrimSpace(string(data)), testTp) {
->>>>>>> 3c5849cd
 		t.Errorf("invalid data in traceparent file, expected '%s', got '%s'", testTp, data)
 	}
 }