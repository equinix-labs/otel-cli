package cmd

import (
	"context"
	"crypto/tls"
	"net"
	"net/url"
	"regexp"
	"strings"

	"go.opentelemetry.io/otel"
	otlpgrpc "go.opentelemetry.io/otel/exporters/otlp/otlptrace/otlptracegrpc"
	"go.opentelemetry.io/otel/propagation"
	"go.opentelemetry.io/otel/sdk/resource"
	sdktrace "go.opentelemetry.io/otel/sdk/trace"
	semconv "go.opentelemetry.io/otel/semconv/v1.4.0"
	"google.golang.org/grpc"
	"google.golang.org/grpc/credentials"
)

// initTracer sets up the OpenTelemetry plumbing so it's ready to use.
// Returns a context and a func() that encapuslates clean shutdown.
func initTracer() (context.Context, func()) {
	ctx := context.Background()

	otel.SetErrorHandler(diagnostics)

	// when no endpoint is set, do not set up plumbing. everything will still
	// run but in non-recording mode, and otel-cli is effectively disabled
	// and will not time out trying to connect out
	if config.Endpoint == "" {
		return ctx, func() {}
	}

	grpcOpts := []otlpgrpc.Option{otlpgrpc.WithEndpoint(config.Endpoint)}

	// set timeout if the duration is non-zero, otherwise just leave things to the defaults
	if timeout := parseCliTimeout(); timeout > 0 {
		grpcOpts = append(grpcOpts, otlpgrpc.WithTimeout(timeout))
	}

	// gRPC does the right thing and forces us to say WithInsecure to disable encryption,
	// but I expect most users of this program to point at a localhost endpoint that might not
	// have any encryption available, or setting it up raises the bar of entry too high.
	// The compromise is to automatically flip this flag to true when endpoint contains an
	// an obvious "localhost", "127.0.0.x", or "::1" address.
	if config.Insecure || isLoopbackAddr(config.Endpoint) {
		grpcOpts = append(grpcOpts, otlpgrpc.WithInsecure())
	} else {
<<<<<<< HEAD
		var config *tls.Config
		if noTlSVerify {
			config = &tls.Config{
=======
		var tlsConfig *tls.Config
		if config.NoTlsVerify {
			tlsConfig = &tls.Config{
>>>>>>> 3c5849cd
				InsecureSkipVerify: true,
			}
		}
		grpcOpts = append(grpcOpts, otlpgrpc.WithDialOption(grpc.WithTransportCredentials(credentials.NewTLS(tlsConfig))))
	}

	// support for OTLP headers, e.g. for authenticating to SaaS OTLP endpoints
	if len(config.Headers) > 0 {
		// fortunately WithHeaders can accept the string map as-is
		grpcOpts = append(grpcOpts, otlpgrpc.WithHeaders(config.Headers))
	}

	// OTLP examples usually show this with the grpc.WithBlock() dial option to
	// make the connection synchronous, but it's not the right default for cli
	// instead, rely on the shutdown methods to make sure everything is flushed
	// by the time the program exits.
	if config.Blocking {
		grpcOpts = append(grpcOpts, otlpgrpc.WithDialOption(grpc.WithBlock()))
	}

	var exporter sdktrace.SpanExporter // allows overwrite in --test mode

	exporter, err := otlpgrpc.New(ctx, grpcOpts...)
	if err != nil {
		softFail("failed to configure OTLP exporter: %s", err)
	}

	// set the service name that will show up in tracing UIs
<<<<<<< HEAD
	resAttrs := resource.WithAttributes(semconv.ServiceNameKey.String(serviceName))

=======
	resAttrs := resource.WithAttributes(semconv.ServiceNameKey.String(config.ServiceName))
>>>>>>> 3c5849cd
	res, err := resource.New(ctx, resAttrs)
	if err != nil {
		softFail("failed to create OpenTelemetry service name resource: %s", err)
	}

	// SSP sends all completed spans to the exporter immediately and that is
	// exactly what we want/need in this app
	// https://github.com/open-telemetry/opentelemetry-go/blob/main/sdk/trace/simple_span_processor.go
	ssp := sdktrace.NewSimpleSpanProcessor(exporter)

	// ParentBased/AlwaysSample Sampler is the default and that's fine for this
	tracerProvider := sdktrace.NewTracerProvider(
		sdktrace.WithResource(res),
		sdktrace.WithSpanProcessor(ssp),
	)

	// inject the tracer into the otel globals (and this starts the background stuff, I think)
	otel.SetTracerProvider(tracerProvider)

	// set up the W3C trace context as the global propagator
	otel.SetTextMapPropagator(propagation.TraceContext{})

	// callers need to defer this to make sure all the data gets flushed out
	return ctx, func() {
		err = tracerProvider.Shutdown(ctx)
		if err != nil {
			softFail("shutdown of OpenTelemetry tracerProvider failed: %s", err)
		}

		err = exporter.Shutdown(ctx)
		if err != nil {
			softFail("shutdown of OpenTelemetry OTLP exporter failed: %s", err)
		}
	}
}

// isLoopbackAddr takes a dial string, looks up the address, then returns true
// if it points at either a v4 or v6 loopback address.
// As I understood the OTLP spec, only host:port or an HTTP URL are acceptable.
// This function is _not_ meant to validate the endpoint, that will happen when
// otel-go attempts to connect to the endpoint as a gRPC dial address.
func isLoopbackAddr(endpoint string) bool {
	hpRe := regexp.MustCompile(`^[\w.-]+:\d+$`)
	uriRe := regexp.MustCompile(`^(http|https)`)

	endpoint = strings.TrimSpace(endpoint)

	var hostname string
	//nolint:gocritic
	if hpRe.MatchString(endpoint) {
		parts := strings.SplitN(endpoint, ":", 2)
		hostname = parts[0]
	} else if uriRe.MatchString(endpoint) {
		u, err := url.Parse(endpoint)
		if err != nil {
			softFail("error parsing provided URI '%s': %s", endpoint, err)
		}
		hostname = u.Hostname()
	} else {
		softFail("'%s' is not a valid endpoint, must be host:port or a URI", endpoint)
	}

	ips, err := net.LookupIP(hostname)
	if err != nil {
		softFail("unable to look up hostname '%s': %s", hostname, err)
	}

	// all ips returned must be loopback to return true
	// cases where that isn't true should be super rare, and probably all shenanigans
	allAreLoopback := true

	for _, ip := range ips {
		if !ip.IsLoopback() {
			allAreLoopback = false
		}
	}

	diagnostics.DetectedLocalhost = allAreLoopback
	return allAreLoopback
}<|MERGE_RESOLUTION|>--- conflicted
+++ resolved
@@ -47,15 +47,11 @@
 	if config.Insecure || isLoopbackAddr(config.Endpoint) {
 		grpcOpts = append(grpcOpts, otlpgrpc.WithInsecure())
 	} else {
-<<<<<<< HEAD
 		var config *tls.Config
+  
 		if noTlSVerify {
 			config = &tls.Config{
-=======
-		var tlsConfig *tls.Config
-		if config.NoTlsVerify {
-			tlsConfig = &tls.Config{
->>>>>>> 3c5849cd
+
 				InsecureSkipVerify: true,
 			}
 		}
@@ -84,12 +80,8 @@
 	}
 
 	// set the service name that will show up in tracing UIs
-<<<<<<< HEAD
-	resAttrs := resource.WithAttributes(semconv.ServiceNameKey.String(serviceName))
-
-=======
 	resAttrs := resource.WithAttributes(semconv.ServiceNameKey.String(config.ServiceName))
->>>>>>> 3c5849cd
+  
 	res, err := resource.New(ctx, resAttrs)
 	if err != nil {
 		softFail("failed to create OpenTelemetry service name resource: %s", err)
