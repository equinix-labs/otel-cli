package cmd

import (
	"github.com/mitchellh/go-homedir"
	"github.com/spf13/cobra"
	"github.com/spf13/viper"
)

// Config stores the runtime configuration for otel-cli.
// This is used as a singleton as "config" and accessed from many other files.
// Data structure is public so that it can serialize to json easily.
type Config struct {
	Endpoint    string            `json:"endpoint"`
	Timeout     string            `json:"timeout"`
	Headers     map[string]string `json:"headers"` // TODO: needs json marshaler hook to mask tokens
	Insecure    bool              `json:"insecure"`
	Blocking    bool              `json:"blocking"`
	NoTlsVerify bool              `json:"no_tls_verify"`

	ServiceName string            `json:"service_name"`
	SpanName    string            `json:"span_name"`
	Kind        string            `json:"span_kind"`
	Attributes  map[string]string `json:"span_attributes"`

	TraceparentCarrierFile string `json:"traceparent_carrier_file"`
	TraceparentIgnoreEnv   bool   `json:"traceparent_ignore_env"`
	TraceparentPrint       bool   `json:"traceparent_print"`
	TraceparentPrintExport bool   `json:"traceparent_print_export"`
	TraceparentRequired    bool   `json:"traceparent_required"`

<<<<<<< HEAD
	CfgFile string `json:"config_file"`
}

var exitCode int
var defaultOtlpEndpoint = "localhost:4317"
=======
	BackgroundParentPollMs int    `json:"background_parent_poll_ms"`
	BackgroundSockdir      string `json:"background_socket_directory"`

	SpanStartTime string `json:"span_start_time"`
	SpanEndTime   string `json:"span_end_time"`
	EventName     string `json:"event_name"`
	EventTime     string `json:"event_time"`

	CfgFile string `json:"config_file"`
}

const defaultOtlpEndpoint = "localhost:4317"
const spanBgSockfilename = "otel-cli-background.sock"

var exitCode int
>>>>>>> 44d2088f
var config Config

// rootCmd represents the base command when called without any subcommands
var rootCmd = &cobra.Command{
	Use:   "otel-cli",
	Short: "CLI for creating and sending OpenTelemetry spans and events.",
	Long:  `A command-line interface for generating OpenTelemetry data on the command line.`,
}

// Execute adds all child commands to the root command and sets flags appropriately.
// This is called by main.main(). It only needs to happen once to the rootCmd.
func Execute() {
	cobra.CheckErr(rootCmd.Execute())
}

func init() {

	cobra.OnInitialize(initViperConfig)
	cobra.EnableCommandSorting = false
	rootCmd.Flags().SortFlags = false
}

// addCommonParams adds the --config and --endpoint params to the command.
func addCommonParams(cmd *cobra.Command) {
	// --config / -c a viper configuration file
	cmd.Flags().StringVarP(&config.CfgFile, "config", "c", "", "config file (default is $HOME/.otel-cli.yaml)")

	cmd.Flags().StringVar(&config.Endpoint, "endpoint", "", "dial address for the desired OTLP/gRPC endpoint")
	viper.BindPFlag("endpoint", rootCmd.Flags().Lookup("endpoint"))
	viper.BindEnv("OTEL_EXPORTER_OTLP_ENDPOINT", "endpoint")

	cmd.Flags().StringVar(&config.Timeout, "timeout", "1s", "timeout for otel-cli operations, all timeouts in otel-cli use this value")
	viper.BindPFlag("timeout", rootCmd.Flags().Lookup("timeout"))
	viper.BindEnv("OTEL_EXPORTER_OTLP_TIMEOUT", "timeout")
}

// addClientParams adds the common CLI flags for e.g. span and exec to the command.
// envvars are named according to the otel specs, others use the OTEL_CLI prefix
// https://github.com/open-telemetry/opentelemetry-specification/blob/main/specification/sdk-environment-variables.md
// https://github.com/open-telemetry/opentelemetry-specification/blob/main/specification/protocol/exporter.md
func addClientParams(cmd *cobra.Command) {
	config.Headers = make(map[string]string)

	cmd.Flags().BoolVar(&config.Insecure, "insecure", false, "refuse to connect if TLS is unavailable (true by default when endpoint is localhost)")
	viper.BindPFlag("insecure", cmd.Flags().Lookup("insecure"))
	viper.BindEnv("OTEL_EXPORTER_OTLP_INSECURE", "insecure")

	cmd.Flags().StringToStringVar(&config.Headers, "otlp-headers", map[string]string{}, "a comma-sparated list of key=value headers to send on OTLP connection")
	viper.BindPFlag("otlp-headers", cmd.Flags().Lookup("otlp-headers"))
	viper.BindEnv("OTEL_EXPORTER_OTLP_HEADERS", "otlp-headers")

	cmd.Flags().BoolVar(&config.Blocking, "otlp-blocking", false, "block on connecting to the OTLP server before proceeding")
	viper.BindPFlag("otlp-blocking", cmd.Flags().Lookup("otlp-blocking"))
	viper.BindEnv("OTEL_EXPORTER_OTLP_BLOCKING", "otlp-blocking")

	// trace propagation options
	cmd.Flags().BoolVar(&config.TraceparentRequired, "tp-required", false, "when set to true, fail and log if a traceparent can't be picked up from TRACEPARENT ennvar or a carrier file")
	viper.BindPFlag("tp-required", cmd.Flags().Lookup("tp-required"))
	viper.BindEnv("OTEL_CLI_TRACEPARENT_REQUIRED", "tp-required")

	cmd.Flags().StringVar(&config.TraceparentCarrierFile, "tp-carrier", "", "a file for reading and WRITING traceparent across invocations")
	viper.BindPFlag("tp-carrier", cmd.Flags().Lookup("tp-carrier"))
	viper.BindEnv("OTEL_CLI_CARRIER_FILE", "tp-carrier")

	cmd.Flags().BoolVar(&config.TraceparentIgnoreEnv, "tp-ignore-env", false, "ignore the TRACEPARENT envvar even if it's set")
	viper.BindPFlag("tp-ignore-env", cmd.Flags().Lookup("tp-ignore-env"))
	viper.BindEnv("OTEL_CLI_IGNORE_ENV", "tp-ignore-env")

	cmd.Flags().BoolVar(&config.TraceparentPrint, "tp-print", false, "print the trace id, span id, and the w3c-formatted traceparent representation of the new span")
	viper.BindPFlag("tp-print", cmd.Flags().Lookup("tp-print"))
	viper.BindEnv("OTEL_CLI_PRINT_TRACEPARENT", "tp-print")

	cmd.Flags().BoolVarP(&config.TraceparentPrintExport, "tp-export", "p", false, "same as --tp-print but it puts an 'export ' in front so it's more convinenient to source in scripts")
	viper.BindPFlag("tp-export", cmd.Flags().Lookup("tp-export"))
	viper.BindEnv("OTEL_CLI_EXPORT_TRACEPARENT", "tp-export")

	cmd.Flags().BoolVar(&config.NoTlsVerify, "no-tls-verify", false, "enable it when TLS is enabled and you want to ignore the certificate validation. This is common when you are testing and usign self-signed certificates.")
	viper.BindPFlag("no-tls-verify", cmd.Flags().Lookup("no-tls-verify"))
	viper.BindEnv("OTEL_CLI_NO_TLS_VERIFY", "no-tls-verify")
}

func addSpanParams(cmd *cobra.Command) {
	// --name / -s
	cmd.Flags().StringVarP(&config.SpanName, "name", "s", "todo-generate-default-span-names", "set the name of the span")

	cmd.Flags().StringVarP(&config.ServiceName, "service", "n", "otel-cli", "set the name of the application sent on the traces")
	viper.BindPFlag("service", cmd.Flags().Lookup("service"))
	viper.BindEnv("OTEL_CLI_SERVICE_NAME", "service")

	cmd.Flags().StringVarP(&config.Kind, "kind", "k", "client", "set the trace kind, e.g. internal, server, client, producer, consumer")
	viper.BindPFlag("kind", cmd.Flags().Lookup("kind"))
	viper.BindEnv("OTEL_CLI_TRACE_KIND", "kind")
}

func addAttrParams(cmd *cobra.Command) {
	// --attrs key=value,foo=bar
	config.Attributes = make(map[string]string)
	cmd.Flags().StringToStringVarP(&config.Attributes, "attrs", "a", map[string]string{}, "a comma-separated list of key=value attributes")
	viper.BindPFlag("attrs", cmd.Flags().Lookup("attrs"))
	viper.BindEnv("OTEL_CLI_ATTRIBUTES", "attrs")
}

func initViperConfig() {
	if config.CfgFile != "" {
		viper.SetConfigFile(config.CfgFile)
	} else {
		home, err := homedir.Dir()
		cobra.CheckErr(err)

		viper.AddConfigPath(home)
		viper.SetConfigName(".otel-cli") // e.g. ~/.otel-cli.yaml
	}

	if err := viper.ReadInConfig(); err != nil {
		// We want to suppress errors here if the config is not found, but only if the user has not expressly given us a location to search.
		// Otherwise, we'll raise any config-reading error up to the user.
		_, cfgNotFound := err.(viper.ConfigFileNotFoundError)
		if config.CfgFile != "" || !cfgNotFound {
			cobra.CheckErr(err)
		}
	}
}<|MERGE_RESOLUTION|>--- conflicted
+++ resolved
@@ -28,13 +28,6 @@
 	TraceparentPrintExport bool   `json:"traceparent_print_export"`
 	TraceparentRequired    bool   `json:"traceparent_required"`
 
-<<<<<<< HEAD
-	CfgFile string `json:"config_file"`
-}
-
-var exitCode int
-var defaultOtlpEndpoint = "localhost:4317"
-=======
 	BackgroundParentPollMs int    `json:"background_parent_poll_ms"`
 	BackgroundSockdir      string `json:"background_socket_directory"`
 
@@ -50,7 +43,6 @@
 const spanBgSockfilename = "otel-cli-background.sock"
 
 var exitCode int
->>>>>>> 44d2088f
 var config Config
 
 // rootCmd represents the base command when called without any subcommands
