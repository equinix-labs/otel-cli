package cmd

import (
	"os"
	"time"

	"github.com/spf13/cobra"
)

// spanEventCmd represents the span event command
var spanEventCmd = &cobra.Command{
	Use:   "event",
	Short: "create an OpenTelemetry span event and add it to the background span",
	Long: `Create an OpenTelemetry span event as specified and send it out.

See: otel-cli span background

    sd=$(mktemp -d)
	otel-cli span background --sockdir $sd
	otel-cli span event \
	    --sockdir $sd \
		--name "did a cool thing" \
		--time $(date +%s.%N) \
		--attrs "os.kernel=$(uname -r)"
`,
	Run: doSpanEvent,
}

func init() {
	spanCmd.AddCommand(spanEventCmd)

	spanEventCmd.Flags().SortFlags = false

<<<<<<< HEAD
	spanEventCmd.Flags().StringVarP(&spanEventName, "name", "e", "todo-generate-default-event-names", "set the name of the event")
	spanEventCmd.Flags().StringVarP(&spanEventTime, "time", "t", "now", "the precise time of the event in RFC3339Nano or Unix.nano format")
	spanEventCmd.Flags().IntVar(&spanBgTimeout, "timeout", 5, "how long to wait for the background server socket to be available")
	spanEventCmd.Flags().StringVar(&spanBgSockdir, "sockdir", "", "a directory where a socket can be placed safely")

	err := spanEventCmd.MarkFlagRequired("sockdir")
	if err != nil {
		log.Fatal("required flag missing, specify --sockdir")
	}
=======
	spanEventCmd.Flags().BoolVar(&config.Verbose, "verbose", defaults.Verbose, "print errors on failure instead of always being silent")
	// TODO
	//spanEventCmd.Flags().StringVar(&config.Timeout, "timeout", defaults.Timeout, "timeout for otel-cli operations, all timeouts in otel-cli use this value")
	spanEventCmd.Flags().StringVarP(&config.EventName, "name", "e", defaults.EventName, "set the name of the event")
	spanEventCmd.Flags().StringVarP(&config.EventTime, "time", "t", defaults.EventTime, "the precise time of the event in RFC3339Nano or Unix.nano format")
	spanEventCmd.Flags().StringVar(&config.BackgroundSockdir, "sockdir", "", "a directory where a socket can be placed safely")
	spanEventCmd.MarkFlagRequired("sockdir")

	addAttrParams(spanEventCmd)
>>>>>>> 3c5849cd
}

func doSpanEvent(cmd *cobra.Command, args []string) {
	timestamp := parseTime(config.EventTime, "event")
	rpcArgs := BgSpanEvent{
		Name:       config.EventName,
		Timestamp:  timestamp.Format(time.RFC3339Nano),
		Attributes: config.Attributes,
	}

	res := BgSpan{}
	client, shutdown := createBgClient()

	defer shutdown()

	err := client.Call("BgSpan.AddEvent", rpcArgs, &res)
	if err != nil {
<<<<<<< HEAD
		// if we find an error, we should go ahead and shutdown()
		shutdown()
		//nolint:gocritic
		log.Fatalf("error while calling background server rpc BgSpan.AddEvent: %s", err)
=======
		softFail("error while calling background server rpc BgSpan.AddEvent: %s", err)
>>>>>>> 3c5849cd
	}

	if config.TraceparentPrint {
		printSpanData(os.Stdout, res.TraceID, res.SpanID, res.Traceparent)
	}
}<|MERGE_RESOLUTION|>--- conflicted
+++ resolved
@@ -31,27 +31,20 @@
 
 	spanEventCmd.Flags().SortFlags = false
 
-<<<<<<< HEAD
-	spanEventCmd.Flags().StringVarP(&spanEventName, "name", "e", "todo-generate-default-event-names", "set the name of the event")
-	spanEventCmd.Flags().StringVarP(&spanEventTime, "time", "t", "now", "the precise time of the event in RFC3339Nano or Unix.nano format")
-	spanEventCmd.Flags().IntVar(&spanBgTimeout, "timeout", 5, "how long to wait for the background server socket to be available")
-	spanEventCmd.Flags().StringVar(&spanBgSockdir, "sockdir", "", "a directory where a socket can be placed safely")
-
-	err := spanEventCmd.MarkFlagRequired("sockdir")
-	if err != nil {
-		log.Fatal("required flag missing, specify --sockdir")
-	}
-=======
 	spanEventCmd.Flags().BoolVar(&config.Verbose, "verbose", defaults.Verbose, "print errors on failure instead of always being silent")
 	// TODO
 	//spanEventCmd.Flags().StringVar(&config.Timeout, "timeout", defaults.Timeout, "timeout for otel-cli operations, all timeouts in otel-cli use this value")
 	spanEventCmd.Flags().StringVarP(&config.EventName, "name", "e", defaults.EventName, "set the name of the event")
 	spanEventCmd.Flags().StringVarP(&config.EventTime, "time", "t", defaults.EventTime, "the precise time of the event in RFC3339Nano or Unix.nano format")
 	spanEventCmd.Flags().StringVar(&config.BackgroundSockdir, "sockdir", "", "a directory where a socket can be placed safely")
-	spanEventCmd.MarkFlagRequired("sockdir")
+
+  err := spanEndCmd.MarkFlagRequired("sockdir")
+	if err != nil {
+		log.Fatal("required flag missing, specify --sockdir")
+	}
+
 
 	addAttrParams(spanEventCmd)
->>>>>>> 3c5849cd
 }
 
 func doSpanEvent(cmd *cobra.Command, args []string) {
@@ -69,14 +62,10 @@
 
 	err := client.Call("BgSpan.AddEvent", rpcArgs, &res)
 	if err != nil {
-<<<<<<< HEAD
 		// if we find an error, we should go ahead and shutdown()
 		shutdown()
 		//nolint:gocritic
-		log.Fatalf("error while calling background server rpc BgSpan.AddEvent: %s", err)
-=======
 		softFail("error while calling background server rpc BgSpan.AddEvent: %s", err)
->>>>>>> 3c5849cd
 	}
 
 	if config.TraceparentPrint {
