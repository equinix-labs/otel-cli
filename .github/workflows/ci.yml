--- conflicted
+++ resolved
@@ -14,13 +14,9 @@
       - name: Setup
         uses: actions/setup-go@v2
         with:
-<<<<<<< HEAD
           go-version: 1.17
-=======
-          go-version: 1.16
       # otel-cli's main test needs the binary built ahead of time
       # also this validates it can acutally build before we get there
->>>>>>> 3c5849cd
       - name: Build
         run: go build -v
       - name: Test
